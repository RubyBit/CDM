import math
import random
from inspect import isfunction
from functools import partial

# %matplotlib inline
# import matplotlib.pyplot as plt
# from tqdm.auto import tqdm
# from einops import rearrange

import torch
import torch.nn as nn
import torch.nn.functional as F
import torchvision
import numpy as np
from torchvision import transforms


# https://uvadlc-notebooks.readthedocs.io/en/latest/tutorial_notebooks/tutorial9/AE_CIFAR10.html

class Encoder(nn.Module):

    def __init__(self,
                 num_input_channels: int,
                 base_channel_size: int,
                 latent_dim: int):
        super().__init__()
        c_hid = base_channel_size
        self.net = nn.Sequential(
            nn.Conv2d(num_input_channels, c_hid, kernel_size=3, padding=1, stride=2),
            nn.GELU(),
            nn.Conv2d(c_hid, c_hid, kernel_size=3, padding=1),
            nn.GELU(),
            nn.Conv2d(c_hid, 2 * c_hid, kernel_size=3, padding=1, stride=2),
            nn.GELU(),
            nn.Conv2d(2 * c_hid, 2 * c_hid, kernel_size=3, padding=1),
            nn.GELU(),
            nn.Conv2d(2 * c_hid, 2 * c_hid, kernel_size=3, padding=1, stride=2),
            nn.GELU(),
            nn.Flatten(),
            nn.Linear(2 * 16 * c_hid, latent_dim)
        )

    def forward(self, x):
        return self.net(x)


class Decoder(nn.Module):

    def __init__(self,
                 num_input_channels: int,
                 base_channel_size: int,
                 latent_dim: int):
        super().__init__()
        c_hid = base_channel_size
        self.linear = nn.Sequential(
            nn.Linear(latent_dim, 2 * 16 * c_hid),
            nn.GELU()
        )
        self.net = nn.Sequential(
            nn.ConvTranspose2d(2 * c_hid, 2 * c_hid, kernel_size=3, output_padding=1, padding=1, stride=2),
            nn.GELU(),
            nn.Conv2d(2 * c_hid, 2 * c_hid, kernel_size=3, padding=1),
            nn.GELU(),
            nn.ConvTranspose2d(2 * c_hid, c_hid, kernel_size=3, output_padding=1, padding=1, stride=2),
            nn.GELU(),
            nn.Conv2d(c_hid, c_hid, kernel_size=3, padding=0),
            nn.GELU(),
            nn.ConvTranspose2d(c_hid, num_input_channels, kernel_size=3, output_padding=1, padding=1, stride=2),
            nn.Tanh()
        )

    def forward(self, x):
        x = x.to(torch.float32)  # because linear layer expects float32
        x = self.linear(x)
        x = x.reshape(x.shape[0], -1, 4, 4)
        x = self.net(x)
        return x


"""
encoder = Encoder(num_input_channels=1, base_channel_size=32, latent_dim=256)
# input image
x = torch.randn(10000, 1, 28, 28)
encoder(x).shape
decoder = Decoder(num_input_channels=1, base_channel_size=32, latent_dim=256)
# input image
x = torch.randn(1000, 256)
decoder(x).shape
"""


# Measures the reconstruction loss from the encoding the image to latent space and then decoding it back to the image
def autoencoder_loss(x, x_hat):
    return F.binary_cross_entropy(x_hat, x)  # For MNIST dataset (or log prob if we get distributions)


# Latent loss
def latent_loss(x_hat):
<<<<<<< HEAD
    var_1 = sigma2(gamma(x_hat))
    mean1_sqr = (1.0 - var_1) * torch.square(x_hat)
    loss_lat = 0.5 * (mean1_sqr + var_1 - np.log(var_1) - 1.0)
=======
    var_1 = sigma2(gamma(1.0))
    mean_sqr = (1. - var_1) * torch.square(x_hat)
    loss_lat = 0.5 * torch.sum(mean_sqr + var_1 - torch.log(var_1) - 1, dim=1)
>>>>>>> 444169b5
    return loss_lat


def recon_loss(img, enc_img, decoder: Decoder):
    g_0 = gamma(0)
    # numpy normal distribution
    eps_0 = np.random.normal(size=enc_img.size())
    z_0 = variance_map(enc_img, g_0, eps_0)
    # rescale
    z_0_rescaled = z_0 / alpha(g_0)
    # decode
    decoded_img = decoder(z_0_rescaled)
    # make sure decoded_img is positive (change tensor sign)
    decoded_img = torch.where(decoded_img < 0, -decoded_img, decoded_img)  # this might be a bottleneck
    return autoencoder_loss(img, decoded_img)


############################################################################################################
# Diffusion process functions
############################################################################################################
# The timestep embedding is for the diffusion model to learn the temporal information of the time series
def get_timestep_embedding(timesteps, embedding_dim):
    t = timesteps
    t = t * 1000
    half_dim = embedding_dim // 2
    emb = np.log(10000) / (half_dim - 1)
    emb = np.exp(np.arange(half_dim) * -emb)
    emb = np.outer(t, emb)
    emb = np.concatenate([np.sin(emb), np.cos(emb)], axis=1)

    assert emb.shape == (t.shape[0], embedding_dim)
    return torch.from_numpy(emb).float()


# Forward diffusion process functions
def gamma(ts, gamma_min=-6, gamma_max=6):
    return gamma_max + (gamma_min - gamma_max) * ts


def sigma2(gamma_x):
    tensor = torch.tensor(gamma_x)
    return torch.sigmoid(-tensor)  # correct?


def alpha(gamma_x):
    return np.sqrt(1 - sigma2(gamma_x))


def variance_map(x, gamma_x, eps):
    return alpha(gamma_x) * x + np.sqrt(sigma2(gamma_x)) * eps


class ResNet(nn.Module):
    # Residual network
    def __init__(self, latent_dim, embed_dim, num_blocks=4, num_layers=10, activation=nn.ReLU, norm=nn.LayerNorm):
        super().__init__()
        self.latent_dim = latent_dim
        self.embed_dim = embed_dim
        self.num_blocks = num_blocks
        self.num_layers = num_layers
        self.activation = activation
        self.norm = norm

        self.blocks = nn.ModuleList()
        for _ in range(self.num_layers):
            self.blocks.append(self._make_block())

    def _make_block(self):
        # without convolutional layers
        layers = [self.norm([self.latent_dim]), self.activation(), nn.Linear(self.latent_dim, self.embed_dim)]
        return nn.Sequential(*layers)

    def forward(self, x, cond):
        z = x
        for block in self.blocks:
            h = block(z)
            if cond is not None:
                h = h + nn.Linear(cond.shape[1], self.embed_dim, bias=False)(cond)
            h = self.activation()(self.norm([self.embed_dim])(h))
            h = nn.Linear(self.embed_dim, self.latent_dim)(h)
        z = z + h
        return z


# Score neural network for the diffusion process. Approximates what you should do at each timestep
class ScoreNet(nn.Module):
    def __init__(self, latent_dim, embedding_dim, n_blocks=32):
        super().__init__()
        self.latent_dim = latent_dim
        self.embedding_dim = embedding_dim
        self.resnet = ResNet(self.embedding_dim, self.embedding_dim * 2)

    def forward(self, x, t, conditioning):
        timestep = get_timestep_embedding(t, self.embedding_dim)
        # assert conditioning.shape[0]==timestep.shape[0] #as the output of encoder is (1, encoded_dim) this condition must eb satisfied
        cond = timestep  # cond = torch.cat((timestep, conditioning), dim=1)

        cond = nn.SiLU()(nn.Linear(self.embedding_dim, self.embedding_dim * 4)(cond))
        cond = nn.SiLU()(nn.Linear(self.embedding_dim * 4, self.embedding_dim * 4)(cond))
        cond = nn.Linear(self.embedding_dim * 4, self.embedding_dim)(cond)

        h = nn.Linear(self.latent_dim, self.embedding_dim)(x)  # hardcoded but should be latent_dim
<<<<<<< HEAD
        #h = torch.reshape(h, (1, 32, 1, 1))  # Reshaped for convolutional layers
=======
        # h = torch.reshape(h, (1, 32, 1, 1))  # Reshaped for convolutional layers
>>>>>>> 444169b5
        h = self.resnet(h, cond)
        return x + h


<<<<<<< HEAD
def diffusion_loss(z_0, t, score_net, conditioning):
    # z_0 is the initial latent variable
    # t is the time step (time steps need to be discrete)
    # z_t is the latent variable at time t
    # z_t is a function of z_0 and t

    eps = torch.randn_like(z_0)
    gamma_x = gamma(t)
    z_t = variance_map(z_0, gamma_x, eps)

    # The score function is the derivative of the latent variable with respect to time
    score = score_net(z_t, t, conditioning)
    loss_diff_mse = torch.mean((score - z_t) ** 2)

    # The diffusion process is a stochastic process
    T = len(t)
    s = t - (1. / T)
    g_s = gamma(s)
    loss_diff = .5 * np.expm1(g_s - gamma_x) * loss_diff_mse

    return loss_diff


class VariationalDiffusion(nn.Module):
    timesteps: int = 1000
    layers: int = 32
    gamma_min: float = -3.0
    gamma_max: float = 3.0

    def __init__(self, latent_dim, embedding_dim, n_blocks=32):
        super().__init__()
        self.latent_dim = latent_dim
        self.embedding_dim = embedding_dim
        self.score_net = ScoreNet(self.latent_dim, self.embedding_dim, n_blocks=n_blocks)
        self.encoder = Encoder(1, 32, 128)
        self.decoder = Decoder(1, 32, 128)

    def forward(self, img, conditioning=None):  # combined loss for diffusion and reconstruction
        # encoding image
        z_0 = self.encoder(img)
        # encoder loss
        loss_recon = recon_loss(img, z_0, self.decoder)

        loss_latent = latent_loss(z_0)

        # diffusion loss
        # we need to sample time steps
        t = torch.rand((z_0.shape[0], 1))
        # discretize time steps
        t = np.ceil(t * self.timesteps)
        loss_diff = diffusion_loss(z_0, t, self.score_net, conditioning)
        return loss_recon + loss_latent + loss_diff

    def sample(self, z, t, conditioning, num_samples=1):
        eps = torch.randn((num_samples, self.latent_dim))
        gamma_x = gamma(t)
        z_t = variance_map(eps, gamma_x, eps)
        score = self.score_net(z_t, t, conditioning)
        return z_t + score

    def sample_from_prior(self, t, num_samples=1):
        return self.sample(t, conditioning=torch.zeros((num_samples, 0)), num_samples=num_samples)

    def sample_from_posterior(self, t, conditioning, num_samples=1):
        return self.sample(t, conditioning=conditioning, num_samples=num_samples)


=======
>>>>>>> 444169b5
################################################

# Shortcut for training the autoencoder (encoder and decoder are separate functions here)
###############################################

# EXAMPLE EXECUTION OF short_cut:     short_cut(5,50,100)

# https://nextjournal.com/gkoehler/pytorch-mnist
def train(epoch, train_loader, optimizer, encoder, decoder):
    log_interval = 50
    train_losses = []
    train_counter = []
    loss_f = torch.nn.MSELoss()
    encoder.train()
    decoder.train()
    for batch_idx, (data, target) in enumerate(train_loader):
        optimizer.zero_grad()
        encoded_data = encoder(data)
        # Decode data
        decoded_data = decoder(encoded_data)
        loss = loss_f(decoded_data, data)
        loss.backward()
        optimizer.step()
        if batch_idx % log_interval == 0:
            print('Train Epoch: {} [{}/{} ({:.0f}%)]\tLoss: {:.6f}'.format(
                epoch, batch_idx * len(data), len(train_loader.dataset),
                       100. * batch_idx / len(train_loader), loss.item()))
            train_losses.append(loss.item())
            train_counter.append(
                (batch_idx * 1000) + ((epoch - 1) * len(train_loader.dataset)))


def test(test_loader, encoder, decoder):
    loss_f = torch.nn.MSELoss()
    test_losses = []
    encoder.eval()
    decoder.eval()
    test_loss = 0
    with torch.no_grad():
        for data, target in test_loader:
            encoded_data = encoder(data)
            # Decode data
            output = decoder(encoded_data)
            test_loss += loss_f(output, data).item()
    test_loss /= len(test_loader.dataset)
    test_losses.append(test_loss)
    print('\nTest set: Avg. loss: {:.4f} \n'.format(
        test_loss))


def short_cut(n_epochs, batch_size_train, batch_size_test):
    train_loader = torch.utils.data.DataLoader(
        torchvision.datasets.MNIST('./', train=True, download=False,
                                   transform=torchvision.transforms.Compose([
                                       torchvision.transforms.ToTensor(),
                                       torchvision.transforms.Normalize(
                                           (0.1307,), (0.3081,))
                                   ])), batch_size=batch_size_train, shuffle=True)

    test_loader = torch.utils.data.DataLoader(
        torchvision.datasets.MNIST('./', train=False, download=False,
                                   transform=torchvision.transforms.Compose([
                                       torchvision.transforms.ToTensor(),
                                       torchvision.transforms.Normalize(
                                           (0.1307,), (0.3081,))
                                   ])), batch_size=batch_size_test, shuffle=True)

    encoder = Encoder(num_input_channels=1, base_channel_size=32, latent_dim=256)
    decoder = Decoder(num_input_channels=1, base_channel_size=32, latent_dim=256)
    mean = (0.1307,)
    std = (0.3081,)
    learning_rate = 0.01

    params_to_optimize = [
        {'params': encoder.parameters()},
        {'params': decoder.parameters()}
    ]
    optimizer = torch.optim.Adam(params_to_optimize, lr=learning_rate)

    for epoch in range(1, n_epochs + 1):
<<<<<<< HEAD
        train(epoch=epoch, train_loader=train_loader, optimizer=optimizer, encoder=encoder,decoder=decoder)
        test(train_loader=train_loader, encoder=encoder,decoder=decoder)      
        
        
def TrainVDM(batch_size_train=100, epoch=2):
    
    train_loader = torch.utils.data.DataLoader(
    torchvision.datasets.MNIST('./', train=True, download=False,
                                transform=torchvision.transforms.Compose([
                                torchvision.transforms.ToTensor(),
                                torchvision.transforms.Normalize(
                                    (0.1307,), (0.3081,))
                                ])),batch_size=batch_size_train, shuffle=True)
    model=VariationalDiffusion(128, 32)
    model.train()
    log_interval=50
    train_losses = []
    train_counter = []
    loss_f= torch.nn.MSELoss()
    for batch_idx, (data, target) in enumerate(train_loader):
        optimizer = torch.optim.Adam(model.parameters(), lr=0.1)
        optimizer.zero_grad()
        output, loss = model(data)
        loss.backward()
        optimizer.step()
        if batch_idx % log_interval == 0:
            print('Train Epoch: {} [{}/{} ({:.0f}%)]\tLoss: {:.6f}'.format(
            epoch, batch_idx * len(data), len(train_loader.dataset),
            100. * batch_idx / len(train_loader), loss.item()))
            train_losses.append(loss.item())
            train_counter.append(
            (batch_idx*1000) + ((epoch-1)*len(train_loader.dataset)))

if __name__ == "__main__":
    # model
    model = VariationalDiffusion(latent_dim=128, embedding_dim=32)
=======
        train(epoch=epoch, train_loader=train_loader, optimizer=optimizer, encoder=encoder, decoder=decoder)
        test(train_loader=train_loader, encoder=encoder, decoder=decoder)


def diffusion_loss(z_0, t, score_net, conditioning, timesteps):
    # z_0 is the initial latent variable
    # t is the time step (time steps need to be discrete)
    # z_t is the latent variable at time t
    # z_t is a function of z_0 and t

    # Eps is a random tensor with the same shape as z_0 drawn from a normal distribution
    eps = torch.randn_like(z_0)
    gamma_x = gamma(t)
    z_t = variance_map(z_0, gamma_x, eps)

    # The score function is the derivative of the latent variable with respect to time
    score = score_net(z_t, t, conditioning)
    loss_diff_mse = torch.sum((torch.square(eps - score)), dim=-1)

    # The diffusion process is a stochastic process
    T = timesteps
    s = t - (1. / T)
    g_s = gamma(s)
    loss_diff = .5 * T * np.expm1(g_s - gamma_x) * loss_diff_mse

    return loss_diff


class VariationalDiffusion(nn.Module):
    timesteps: int = 1000
    layers: int = 32
    gamma_min: float = -3.0
    gamma_max: float = 3.0
    antithetic: bool = False

    def __init__(self, latent_dim, embedding_dim, n_blocks=32):
        super().__init__()
        self.latent_dim = latent_dim
        self.embedding_dim = embedding_dim
        self.score_net = ScoreNet(self.latent_dim, self.embedding_dim, n_blocks=n_blocks)
        self.encoder = Encoder(1, 32, 128)
        self.decoder = Decoder(1, 32, 128)

    def forward(self, img, conditioning=None):  # combined loss for diffusion and reconstruction
        # encoding image
        z_0 = self.encoder(img)
        # encoder loss
        loss_recon = recon_loss(img, z_0, self.decoder)

        loss_latent = latent_loss(z_0)

        # diffusion loss
        # we need to sample time steps
        if self.antithetic:
            orig_t = torch.rand(1)
            t = np.mod(orig_t + np.arange(0., 1., step=1. / img.shape[0]), 1.0)
            # turn to float32
            t = t.to(torch.float32)
            t = torch.reshape(t, (img.shape[0], 1))
        else:
            t = torch.rand((img.shape[0], 1))

        # discretize time steps
        t = np.ceil(t * self.timesteps) / self.timesteps
        loss_diff = diffusion_loss(z_0, t, self.score_net, conditioning, self.timesteps)
        return loss_recon, loss_latent, loss_diff

    def sample(self, z, t, conditioning, num_samples=1):
        eps = torch.randn((num_samples, self.latent_dim))
        gamma_x = gamma(t)
        z_t = variance_map(eps, gamma_x, eps)
        score = self.score_net(z_t, t, conditioning)
        return z_t + score

    def sample_from_prior(self, t, num_samples=1):
        return self.sample(t, conditioning=torch.zeros((num_samples, 0)), num_samples=num_samples)

    def sample_from_posterior(self, t, conditioning, num_samples=1):
        return self.sample(t, conditioning=conditioning, num_samples=num_samples)


if __name__ == "__main__":
    # model
    model = VariationalDiffusion(128, 128)
>>>>>>> 444169b5
    # a random image 28x28x1
    img = torch.randn(50, 1, 28, 28)
    losses = model(img)
    # rescale diffusion loss
    diff_loss = torch.mean(losses[2]) * (1. / (np.prod(img.shape[1:]) * np.log(2)))
    print(diff_loss)<|MERGE_RESOLUTION|>--- conflicted
+++ resolved
@@ -97,15 +97,9 @@
 
 # Latent loss
 def latent_loss(x_hat):
-<<<<<<< HEAD
-    var_1 = sigma2(gamma(x_hat))
-    mean1_sqr = (1.0 - var_1) * torch.square(x_hat)
-    loss_lat = 0.5 * (mean1_sqr + var_1 - np.log(var_1) - 1.0)
-=======
     var_1 = sigma2(gamma(1.0))
     mean_sqr = (1. - var_1) * torch.square(x_hat)
     loss_lat = 0.5 * torch.sum(mean_sqr + var_1 - torch.log(var_1) - 1, dim=1)
->>>>>>> 444169b5
     return loss_lat
 
 
@@ -118,6 +112,8 @@
     z_0_rescaled = z_0 / alpha(g_0)
     # decode
     decoded_img = decoder(z_0_rescaled)
+    # make sure decoded_img is positive (change tensor sign)
+    decoded_img = torch.where(decoded_img < 0, -decoded_img, decoded_img)  # this might be a bottleneck
     # make sure decoded_img is positive (change tensor sign)
     decoded_img = torch.where(decoded_img < 0, -decoded_img, decoded_img)  # this might be a bottleneck
     return autoencoder_loss(img, decoded_img)
@@ -161,26 +157,40 @@
 class ResNet(nn.Module):
     # Residual network
     def __init__(self, latent_dim, embed_dim, num_blocks=4, num_layers=10, activation=nn.ReLU, norm=nn.LayerNorm):
+    # Residual network
+    def __init__(self, latent_dim, embed_dim, num_blocks=4, num_layers=10, activation=nn.ReLU, norm=nn.LayerNorm):
         super().__init__()
+        self.latent_dim = latent_dim
+        self.embed_dim = embed_dim
         self.latent_dim = latent_dim
         self.embed_dim = embed_dim
         self.num_blocks = num_blocks
         self.num_layers = num_layers
         self.activation = activation
         self.norm = norm
+        self.activation = activation
+        self.norm = norm
 
         self.blocks = nn.ModuleList()
         for _ in range(self.num_layers):
             self.blocks.append(self._make_block())
+        self.blocks = nn.ModuleList()
+        for _ in range(self.num_layers):
+            self.blocks.append(self._make_block())
 
     def _make_block(self):
         # without convolutional layers
         layers = [self.norm([self.latent_dim]), self.activation(), nn.Linear(self.latent_dim, self.embed_dim)]
+        # without convolutional layers
+        layers = [self.norm([self.latent_dim]), self.activation(), nn.Linear(self.latent_dim, self.embed_dim)]
         return nn.Sequential(*layers)
 
+    def forward(self, x, cond):
+        z = x
     def forward(self, x, cond):
         z = x
         for block in self.blocks:
+            h = block(z)
             h = block(z)
             if cond is not None:
                 h = h + nn.Linear(cond.shape[1], self.embed_dim, bias=False)(cond)
@@ -188,6 +198,11 @@
             h = nn.Linear(self.embed_dim, self.latent_dim)(h)
         z = z + h
         return z
+                h = h + nn.Linear(cond.shape[1], self.embed_dim, bias=False)(cond)
+            h = self.activation()(self.norm([self.embed_dim])(h))
+            h = nn.Linear(self.embed_dim, self.latent_dim)(h)
+        z = z + h
+        return z
 
 
 # Score neural network for the diffusion process. Approximates what you should do at each timestep
@@ -197,6 +212,7 @@
         self.latent_dim = latent_dim
         self.embedding_dim = embedding_dim
         self.resnet = ResNet(self.embedding_dim, self.embedding_dim * 2)
+        self.resnet = ResNet(self.embedding_dim, self.embedding_dim * 2)
 
     def forward(self, x, t, conditioning):
         timestep = get_timestep_embedding(t, self.embedding_dim)
@@ -204,89 +220,30 @@
         cond = timestep  # cond = torch.cat((timestep, conditioning), dim=1)
 
         cond = nn.SiLU()(nn.Linear(self.embedding_dim, self.embedding_dim * 4)(cond))
+        # assert conditioning.shape[0]==timestep.shape[0] #as the output of encoder is (1, encoded_dim) this condition must eb satisfied
+        cond = timestep  # cond = torch.cat((timestep, conditioning), dim=1)
+
+        cond = nn.SiLU()(nn.Linear(self.embedding_dim, self.embedding_dim * 4)(cond))
         cond = nn.SiLU()(nn.Linear(self.embedding_dim * 4, self.embedding_dim * 4)(cond))
         cond = nn.Linear(self.embedding_dim * 4, self.embedding_dim)(cond)
 
         h = nn.Linear(self.latent_dim, self.embedding_dim)(x)  # hardcoded but should be latent_dim
-<<<<<<< HEAD
-        #h = torch.reshape(h, (1, 32, 1, 1))  # Reshaped for convolutional layers
-=======
+        #h = torch.reshape(h, (1, 32, 1, 1))  # Reshaped for convolutional layers  # hardcoded but should be latent_dim
         # h = torch.reshape(h, (1, 32, 1, 1))  # Reshaped for convolutional layers
->>>>>>> 444169b5
         h = self.resnet(h, cond)
         return x + h
 
 
-<<<<<<< HEAD
-def diffusion_loss(z_0, t, score_net, conditioning):
-    # z_0 is the initial latent variable
-    # t is the time step (time steps need to be discrete)
-    # z_t is the latent variable at time t
-    # z_t is a function of z_0 and t
-
-    eps = torch.randn_like(z_0)
-    gamma_x = gamma(t)
-    z_t = variance_map(z_0, gamma_x, eps)
-
-    # The score function is the derivative of the latent variable with respect to time
-    score = score_net(z_t, t, conditioning)
-    loss_diff_mse = torch.mean((score - z_t) ** 2)
-
-    # The diffusion process is a stochastic process
-    T = len(t)
-    s = t - (1. / T)
-    g_s = gamma(s)
-    loss_diff = .5 * np.expm1(g_s - gamma_x) * loss_diff_mse
-
-    return loss_diff
-
-
-class VariationalDiffusion(nn.Module):
-    timesteps: int = 1000
-    layers: int = 32
-    gamma_min: float = -3.0
-    gamma_max: float = 3.0
-
-    def __init__(self, latent_dim, embedding_dim, n_blocks=32):
-        super().__init__()
-        self.latent_dim = latent_dim
-        self.embedding_dim = embedding_dim
-        self.score_net = ScoreNet(self.latent_dim, self.embedding_dim, n_blocks=n_blocks)
-        self.encoder = Encoder(1, 32, 128)
-        self.decoder = Decoder(1, 32, 128)
-
-    def forward(self, img, conditioning=None):  # combined loss for diffusion and reconstruction
-        # encoding image
-        z_0 = self.encoder(img)
-        # encoder loss
-        loss_recon = recon_loss(img, z_0, self.decoder)
-
-        loss_latent = latent_loss(z_0)
-
-        # diffusion loss
-        # we need to sample time steps
-        t = torch.rand((z_0.shape[0], 1))
-        # discretize time steps
-        t = np.ceil(t * self.timesteps)
-        loss_diff = diffusion_loss(z_0, t, self.score_net, conditioning)
-        return loss_recon + loss_latent + loss_diff
-
-    def sample(self, z, t, conditioning, num_samples=1):
-        eps = torch.randn((num_samples, self.latent_dim))
-        gamma_x = gamma(t)
-        z_t = variance_map(eps, gamma_x, eps)
-        score = self.score_net(z_t, t, conditioning)
-        return z_t + score
-
-    def sample_from_prior(self, t, num_samples=1):
-        return self.sample(t, conditioning=torch.zeros((num_samples, 0)), num_samples=num_samples)
-
-    def sample_from_posterior(self, t, conditioning, num_samples=1):
-        return self.sample(t, conditioning=conditioning, num_samples=num_samples)
-
-
-=======
->>>>>>> 444169b5
+    def generate_x(self, z_0,latent_dim=latent_dim,embedding_dim=embedding_dim):
+        g_0 =ScoreNet(latent_dim,embedding_dim)(0.0)
+
+        var_0 = nn.sigmoid(g_0)
+        z_0_rescaled = z_0 / np.sqrt(1. - var_0)
+
+        logits = self.encdec.decode(z_0_rescaled, g_0) # should this be changed?
+
+        # get output samples
+
 ################################################
 
 # Shortcut for training the autoencoder (encoder and decoder are separate functions here)
@@ -367,7 +324,86 @@
     optimizer = torch.optim.Adam(params_to_optimize, lr=learning_rate)
 
     for epoch in range(1, n_epochs + 1):
-<<<<<<< HEAD
+        train(epoch=epoch, train_loader=train_loader, optimizer=optimizer, encoder=encoder, decoder=decoder)
+        test(train_loader=train_loader, encoder=encoder, decoder=decoder)
+
+
+def diffusion_loss(z_0, t, score_net, conditioning, timesteps):
+    # z_0 is the initial latent variable
+    # t is the time step (time steps need to be discrete)
+    # z_t is the latent variable at time t
+    # z_t is a function of z_0 and t
+
+    # Eps is a random tensor with the same shape as z_0 drawn from a normal distribution
+    eps = torch.randn_like(z_0)
+    gamma_x = gamma(t)
+    z_t = variance_map(z_0, gamma_x, eps)
+
+    # The score function is the derivative of the latent variable with respect to time
+    score = score_net(z_t, t, conditioning)
+    loss_diff_mse = torch.sum((torch.square(eps - score)), dim=-1)
+
+    # The diffusion process is a stochastic process
+    T = timesteps
+    s = t - (1. / T)
+    g_s = gamma(s)
+    loss_diff = .5 * T * np.expm1(g_s - gamma_x) * loss_diff_mse
+
+    return loss_diff
+
+
+class VariationalDiffusion(nn.Module):
+    timesteps: int = 1000
+    layers: int = 32
+    gamma_min: float = -3.0
+    gamma_max: float = 3.0
+    antithetic: bool = False
+
+    def __init__(self, latent_dim, embedding_dim, n_blocks=32):
+        super().__init__()
+        self.latent_dim = latent_dim
+        self.embedding_dim = embedding_dim
+        self.score_net = ScoreNet(self.latent_dim, self.embedding_dim, n_blocks=n_blocks)
+        self.encoder = Encoder(1, 32, 128)
+        self.decoder = Decoder(1, 32, 128)
+
+    def forward(self, img, conditioning=None):  # combined loss for diffusion and reconstruction
+        # encoding image
+        z_0 = self.encoder(img)
+        # encoder loss
+        loss_recon = recon_loss(img, z_0, self.decoder)
+
+        loss_latent = latent_loss(z_0)
+
+        # diffusion loss
+        # we need to sample time steps
+        if self.antithetic:
+            orig_t = torch.rand(1)
+            t = np.mod(orig_t + np.arange(0., 1., step=1. / img.shape[0]), 1.0)
+            # turn to float32
+            t = t.to(torch.float32)
+            t = torch.reshape(t, (img.shape[0], 1))
+        else:
+            t = torch.rand((img.shape[0], 1))
+
+        # discretize time steps
+        t = np.ceil(t * self.timesteps) / self.timesteps
+        loss_diff = diffusion_loss(z_0, t, self.score_net, conditioning, self.timesteps)
+        return loss_recon, loss_latent, loss_diff
+
+    def sample(self, z, t, conditioning, num_samples=1):
+        eps = torch.randn((num_samples, self.latent_dim))
+        gamma_x = gamma(t)
+        z_t = variance_map(eps, gamma_x, eps)
+        score = self.score_net(z_t, t, conditioning)
+        return z_t + score
+
+    def sample_from_prior(self, t, num_samples=1):
+        return self.sample(t, conditioning=torch.zeros((num_samples, 0)), num_samples=num_samples)
+
+    def sample_from_posterior(self, t, conditioning, num_samples=1):
+        return self.sample(t, conditioning=conditioning, num_samples=num_samples)
+
         train(epoch=epoch, train_loader=train_loader, optimizer=optimizer, encoder=encoder,decoder=decoder)
         test(train_loader=train_loader, encoder=encoder,decoder=decoder)      
         
@@ -403,93 +439,7 @@
 
 if __name__ == "__main__":
     # model
-    model = VariationalDiffusion(latent_dim=128, embedding_dim=32)
-=======
-        train(epoch=epoch, train_loader=train_loader, optimizer=optimizer, encoder=encoder, decoder=decoder)
-        test(train_loader=train_loader, encoder=encoder, decoder=decoder)
-
-
-def diffusion_loss(z_0, t, score_net, conditioning, timesteps):
-    # z_0 is the initial latent variable
-    # t is the time step (time steps need to be discrete)
-    # z_t is the latent variable at time t
-    # z_t is a function of z_0 and t
-
-    # Eps is a random tensor with the same shape as z_0 drawn from a normal distribution
-    eps = torch.randn_like(z_0)
-    gamma_x = gamma(t)
-    z_t = variance_map(z_0, gamma_x, eps)
-
-    # The score function is the derivative of the latent variable with respect to time
-    score = score_net(z_t, t, conditioning)
-    loss_diff_mse = torch.sum((torch.square(eps - score)), dim=-1)
-
-    # The diffusion process is a stochastic process
-    T = timesteps
-    s = t - (1. / T)
-    g_s = gamma(s)
-    loss_diff = .5 * T * np.expm1(g_s - gamma_x) * loss_diff_mse
-
-    return loss_diff
-
-
-class VariationalDiffusion(nn.Module):
-    timesteps: int = 1000
-    layers: int = 32
-    gamma_min: float = -3.0
-    gamma_max: float = 3.0
-    antithetic: bool = False
-
-    def __init__(self, latent_dim, embedding_dim, n_blocks=32):
-        super().__init__()
-        self.latent_dim = latent_dim
-        self.embedding_dim = embedding_dim
-        self.score_net = ScoreNet(self.latent_dim, self.embedding_dim, n_blocks=n_blocks)
-        self.encoder = Encoder(1, 32, 128)
-        self.decoder = Decoder(1, 32, 128)
-
-    def forward(self, img, conditioning=None):  # combined loss for diffusion and reconstruction
-        # encoding image
-        z_0 = self.encoder(img)
-        # encoder loss
-        loss_recon = recon_loss(img, z_0, self.decoder)
-
-        loss_latent = latent_loss(z_0)
-
-        # diffusion loss
-        # we need to sample time steps
-        if self.antithetic:
-            orig_t = torch.rand(1)
-            t = np.mod(orig_t + np.arange(0., 1., step=1. / img.shape[0]), 1.0)
-            # turn to float32
-            t = t.to(torch.float32)
-            t = torch.reshape(t, (img.shape[0], 1))
-        else:
-            t = torch.rand((img.shape[0], 1))
-
-        # discretize time steps
-        t = np.ceil(t * self.timesteps) / self.timesteps
-        loss_diff = diffusion_loss(z_0, t, self.score_net, conditioning, self.timesteps)
-        return loss_recon, loss_latent, loss_diff
-
-    def sample(self, z, t, conditioning, num_samples=1):
-        eps = torch.randn((num_samples, self.latent_dim))
-        gamma_x = gamma(t)
-        z_t = variance_map(eps, gamma_x, eps)
-        score = self.score_net(z_t, t, conditioning)
-        return z_t + score
-
-    def sample_from_prior(self, t, num_samples=1):
-        return self.sample(t, conditioning=torch.zeros((num_samples, 0)), num_samples=num_samples)
-
-    def sample_from_posterior(self, t, conditioning, num_samples=1):
-        return self.sample(t, conditioning=conditioning, num_samples=num_samples)
-
-
-if __name__ == "__main__":
-    # model
     model = VariationalDiffusion(128, 128)
->>>>>>> 444169b5
     # a random image 28x28x1
     img = torch.randn(50, 1, 28, 28)
     losses = model(img)
