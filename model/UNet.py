--- conflicted
+++ resolved
@@ -45,39 +45,9 @@
         )
 
     def forward(self, x):
-<<<<<<< HEAD
-        ftrs = []
-        for block in self.enc_blocks:
-            x = block(x)
-            ftrs.append(x)
-            x = self.pool(x)
-        return x  # previously ftrs
-
+        return self.net(x)
 
 class Decoder(nn.Module):
-    def __init__(self, chs=(256, 128, 64, 32)):  # should the chs be the same (reverse) as the encoder?
-        super().__init__()
-        self.chs = chs
-        self.upconvs = nn.ModuleList([nn.ConvTranspose2d(chs[i], chs[i + 1], 2, 2) for i in range(len(chs) - 1)])
-        self.dec_blocks = nn.ModuleList([Block(chs[i], chs[i + 1]) for i in range(len(chs) - 1)])
-
-    def forward(self, x):
-        for i in range(len(self.chs) - 1):
-            x = self.upconvs[i](x)
-            #enc_ftrs = self.crop(encoder_features[i], x)
-            #x = torch.cat([x, enc_ftrs], dim=1)
-            x = self.dec_blocks[i](x)
-        return x
-
-    def crop(self, enc_ftrs, x):
-        _, _, H, W = x.shape
-        enc_ftrs = torchvision.transforms.CenterCrop([H, W])(enc_ftrs)
-        return enc_ftrs
-=======
-        return self.net(x)
-
-class Decoder(nn.Module):
->>>>>>> 98b6d5e7
 
     def __init__(self,
                  num_input_channels : int,
@@ -124,15 +94,9 @@
 
 
 # Latent loss
-<<<<<<< HEAD
-def latent_loss(f):
-    var_1 = sigma2(gamma(f))
-    mean1_sqr = (1.0 - var_1) * np.square(f)
-=======
 def latent_loss(x_hat):
     var_1=sigma2(gamma(x_hat))
     mean1_sqr = (1.0 - var_1) * np.square(x_hat)
->>>>>>> 98b6d5e7
     loss_lat = 0.5 * np.sum(mean1_sqr + var_1 - np.log(var_1) - 1.0)
     return loss_lat
 
@@ -178,14 +142,11 @@
 def alpha(gamma_x):
     return np.sqrt(1 - sigma2(gamma_x))
 
-<<<<<<< HEAD
 
 def variance_map(x, gamma_x, eps):
     return alpha(gamma_x) * x + np.sqrt(sigma2(gamma_x)) * eps
 
 
-=======
->>>>>>> 98b6d5e7
 class ResNet(nn.Module):
     def __init__(self, in_ch, out_ch, num_blocks=4, num_layers=4, num_filters=64, kernel_size=3, stride=1, padding=1,
                  dilation=1, groups=1, bias=True, padding_mode='zeros', activation=nn.ReLU, norm=nn.BatchNorm2d,
@@ -260,7 +221,6 @@
         h = self.resnet(h, cond)
         return x + h
 
-<<<<<<< HEAD
 
 def diffusion_loss(z_0, t, score_net, conditioning):
     # z_0 is the initial latent variable
@@ -334,95 +294,4 @@
     model = VariationalDiffusion(32, 32)
     # a random image 28x28x1
     img = torch.randn(1, 1, 28, 28)
-    model(img)
-=======
-    def generate_x(self, z_0,latent_dim=latent_dim,embedding_dim=embedding_dim):
-        g_0 =ScoreNet(latent_dim,embedding_dim)(0.0)
-
-        var_0 = nn.sigmoid(g_0)
-        z_0_rescaled = z_0 / np.sqrt(1. - var_0)
-
-        logits = self.encdec.decode(z_0_rescaled, g_0)
-
-        # get output samples
-
-################################################
-
-#Shortcut for training the autoencoder (encoder and decoder are separate functions here)
-###############################################
-
-#EXAMPLE EXECUTION OF short_cut:     short_cut(5,50,100)
-
-#https://nextjournal.com/gkoehler/pytorch-mnist
-def train(epoch, train_loader, optimizer, encoder, decoder):
-    log_interval=50
-    train_losses = []
-    train_counter = []
-    loss_f= torch.nn.MSELoss()
-    encoder.train()
-    decoder.train()
-    for batch_idx, (data, target) in enumerate(train_loader):
-        optimizer.zero_grad()
-        encoded_data = encoder(data)
-        # Decode data
-        decoded_data = decoder(encoded_data)
-        loss = loss_f(decoded_data, data)
-        loss.backward()
-        optimizer.step()
-        if batch_idx % log_interval == 0:
-            print('Train Epoch: {} [{}/{} ({:.0f}%)]\tLoss: {:.6f}'.format(
-            epoch, batch_idx * len(data), len(train_loader.dataset),
-            100. * batch_idx / len(train_loader), loss.item()))
-            train_losses.append(loss.item())
-            train_counter.append(
-            (batch_idx*1000) + ((epoch-1)*len(train_loader.dataset)))
-def test(test_loader, encoder, decoder):
-    loss_f= torch.nn.MSELoss()
-    test_losses = []
-    encoder.eval()
-    decoder.eval()
-    test_loss = 0
-    with torch.no_grad():
-        for data, target in test_loader:
-            encoded_data = encoder(data)
-            # Decode data
-            output= decoder(encoded_data)
-            test_loss += loss_f(output,data).item()
-    test_loss /= len(test_loader.dataset)
-    test_losses.append(test_loss)
-    print('\nTest set: Avg. loss: {:.4f} \n'.format(
-        test_loss))
-
-def short_cut(n_epochs, batch_size_train,batch_size_test):
-    train_loader = torch.utils.data.DataLoader(
-    torchvision.datasets.MNIST('./', train=True, download=False,
-                                transform=torchvision.transforms.Compose([
-                                torchvision.transforms.ToTensor(),
-                                torchvision.transforms.Normalize(
-                                    (0.1307,), (0.3081,))
-                                ])),batch_size=batch_size_train, shuffle=True)
-
-    test_loader = torch.utils.data.DataLoader(
-    torchvision.datasets.MNIST('./', train=False, download=False,
-                                transform=torchvision.transforms.Compose([
-                                torchvision.transforms.ToTensor(),
-                                torchvision.transforms.Normalize(
-                                    (0.1307,), (0.3081,))
-                                ])),batch_size=batch_size_test, shuffle=True)
-
-    encoder=Encoder(num_input_channels=1, base_channel_size=32, latent_dim=256)
-    decoder=Decoder(num_input_channels=1, base_channel_size=32, latent_dim=256)
-    mean = (0.1307, )
-    std = (0.3081, ) 
-    learning_rate = 0.01
-
-    params_to_optimize = [
-        {'params': encoder.parameters()},
-        {'params': decoder.parameters()}
-    ]
-    optimizer = torch.optim.Adam(params_to_optimize,lr=learning_rate)
-
-    for epoch in range(1, n_epochs + 1):
-        train(epoch=epoch, train_loader=train_loader, optimizer=optimizer, encoder=encoder,decoder=decoder)
-        test(train_loader=train_loader, encoder=encoder,decoder=decoder)
->>>>>>> 98b6d5e7
+    model(img)