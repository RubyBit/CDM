# CDM
Compressive diffusion model

### Roadmap
<<<<<<< HEAD
- [] Create the v0.1 of the model for the MNIST dataset
- [] Create the autoencoder model for v0.1 
- [] Create the score model for v0.1
- [] Train it on the dataset
- [] Test and record findings
=======
-[] Create the v0.1 of the model for the MNIST dataset
-[] Create the autoencoder model for v0.1 
-[] Create the score model for v0.1
-[] Train it on the dataset
-[] Test and record findings
>>>>>>> e0b7dd9a
<|MERGE_RESOLUTION|>--- conflicted
+++ resolved
@@ -2,16 +2,8 @@
 Compressive diffusion model
 
 ### Roadmap
-<<<<<<< HEAD
 - [] Create the v0.1 of the model for the MNIST dataset
 - [] Create the autoencoder model for v0.1 
 - [] Create the score model for v0.1
 - [] Train it on the dataset
-- [] Test and record findings
-=======
--[] Create the v0.1 of the model for the MNIST dataset
--[] Create the autoencoder model for v0.1 
--[] Create the score model for v0.1
--[] Train it on the dataset
--[] Test and record findings
->>>>>>> e0b7dd9a
+- [] Test and record findings